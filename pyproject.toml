[build-system]
# Defined by PEP 518
requires = [
  "setuptools>=42",
  "wheel",
  "numpy",
  "Cython",
  "setuptools_scm[toml]>=6.0"
]
# Defined by PEP 517
build-backend = "setuptools.build_meta"

[tool.setuptools_scm]
write_to = "stratify/_version.py"

[tool.black]
target-version = ['py38']
line-length = 88
include = '\.pyi?$'
exclude = '''
(
  /(
      \.eggs
    | \.git
    | \.hg
    | \.mypy_cache
    | \.tox
    | \.venv
    | _build
    | buck-out
    | build
    | dist
  )/
)
'''

[tool.isort]
profile = "black"
skip_gitignore = "True"
verbose = "True"

<<<<<<< HEAD
[tool.check-manifest]
ignore = [
    "stratify/_version.py",
    "stratify/trace.cpp",
]
=======
[tool.pytest.ini_options]
addopts = "-ra -v --doctest-modules"
testpaths = ["stratify/"]
>>>>>>> 21e74eec
<|MERGE_RESOLUTION|>--- conflicted
+++ resolved
@@ -39,14 +39,12 @@
 skip_gitignore = "True"
 verbose = "True"
 
-<<<<<<< HEAD
 [tool.check-manifest]
 ignore = [
     "stratify/_version.py",
     "stratify/trace.cpp",
 ]
-=======
+
 [tool.pytest.ini_options]
 addopts = "-ra -v --doctest-modules"
-testpaths = ["stratify/"]
->>>>>>> 21e74eec
+testpaths = ["stratify/"]