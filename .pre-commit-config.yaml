--- conflicted
+++ resolved
@@ -20,13 +20,8 @@
     -   id: debug-statements
         # Don't commit to master branch.
     -   id: no-commit-to-branch
-<<<<<<< HEAD
 -   repo: https://github.com/psf/black-pre-commit-mirror
-    rev: '23.11.0'
-=======
--   repo: https://github.com/psf/black
     rev: '24.2.0'
->>>>>>> 398ba767
     hooks:
     -   id: black
         types: [file, python]
